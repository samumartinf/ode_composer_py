import copy
import cvxpy as cp
import numpy as np
import scipy as sci
from typing import List, Dict, Union
from .linear_model import LinearModel
from .dictionary_builder import MultiVariableFunction
from .errors import SBLError
import warnings
from sympy import diff


class SBL(object):
    def __init__(
        self,
        dict_mtx: np.ndarray,
        data_vec: np.ndarray,
        lambda_param: float,
        dict_fcns: List[MultiVariableFunction] = None,
        state_name: str = None,
        config: Dict = None,
    ):
<<<<<<< HEAD
        #L2-normalization D.Wipf et. al - Iterative reweighted l1 and l2 methods for finding sparse solutions
        self.norm_vect = np.linalg.norm(dict_mtx, axis=0)
        self.norm_dict = dict_mtx/self.norm_vect

        self.linear_model = LinearModel(self.norm_dict, data_vec=data_vec)
        self.z = np.ones((self.linear_model.parameter_num, 1))
=======
        self.linear_model = LinearModel(dict_mtx, data_vec=data_vec)
        self.z = cp.Parameter(self.linear_model.parameter_num)
        self.z.value = np.ones(self.linear_model.parameter_num)
>>>>>>> e6338171
        self.w_estimates: List[float] = list()
        self.z_estimates: List[float] = list()
        self.gamma_estimates: List[float] = list()
        if dict_fcns:
            self.dict_fcns: List[MultiVariableFunction] = copy.deepcopy(
                dict_fcns
            )
        self.lambda_param = lambda_param
        self.state_name = state_name
        self.config = config
        self.non_zero_idx = None
        # build a dictionary of arguments for problem.solve
        self.solver_keywords = dict()
        self.solver_keywords["verbose"] = self.config["verbose"]
        self.solver_keywords["solver"] = self.config["solver"]["name"]
        self.solver_keywords.update(self.config["solver"]["settings"])

    @property
    def lambda_param(self) -> float:
        return self._lambda_param

    @lambda_param.setter
    def lambda_param(self, new_lambda_param: float):
        if not isinstance(new_lambda_param, float):
            new_lambda_param = float(new_lambda_param)
        if new_lambda_param < 0:
            raise ValueError(
                "lambda param must be non-negative, not %s!" % new_lambda_param
            )

        self._lambda_param = new_lambda_param

    @property
    def dict_fcns(self):
        return self._dict_fcns

    @dict_fcns.setter
    def dict_fcns(self, new_dict_fcns):
        if len(new_dict_fcns) == 0:
            raise ValueError("The dictionary functions cannot be empty!")
        self._dict_fcns = new_dict_fcns

    @property
    def config(self):
        return self._config

    @config.setter
    def config(self, new_config):
        # TODO ZAT if the config gets to complex, use https://github.com/clarketm/mergedeep
        self._config = {
            "solver": {"name": "ECOS", "show_time": False, "settings": {}},
            "verbose": False,
        }
        if new_config is not None:
            self._config.update(new_config)
            if "settings" not in self._config["solver"]:
                self._config["solver"]["settings"] = {}

    def data_fit(self, w):
        return (1.0 / 2.0) * cp.sum_squares(
            self.linear_model.dict_mtx @ w - self.linear_model.data_vec
        )

    def regularizer(self, w):
<<<<<<< HEAD
        return np.sqrt(self.z).T @ cp.atoms.elementwise.abs.abs(w)
=======
        z_sqrt = np.sqrt(self.z.value)
        w_abs = cp.atoms.elementwise.abs.abs(w)
        return z_sqrt @ w_abs
>>>>>>> e6338171

    def objective_fn(self, w):
        return self.data_fit(w) + 2*self.lambda_param * self.regularizer(w)

    def estimate_model_parameters(self):
        w_variable = cp.Variable(self.linear_model.parameter_num)
        # add constraints to enforce non-negative ODEs solution
        constraints = []
        if (
            self.config is not None
            and "nonnegative" in self.config
            and self.state_name is not None
        ):
            for idx, d_f in enumerate(self.dict_fcns):
                if diff(d_f.symbolic_expression, self.state_name) == 0:
                    constraints.append(w_variable[idx] >= 0)

        problem = cp.Problem(
            objective=cp.Minimize(self.objective_fn(w=w_variable)),
            constraints=constraints,
        )
        try:
<<<<<<< HEAD
            problem.solve(solver=cp.SCS)
=======
            problem.solve(**self.solver_keywords)

            if self.config["solver"]["show_time"]:
                print("solve time:", problem.solver_stats.solve_time)
>>>>>>> e6338171
            if problem.status == cp.OPTIMAL:
                self.w_estimates.append(w_variable.value)
            else:
                if problem.status == cp.OPTIMAL_INACCURATE:
                    warnings.warn(
                        f"Problem with optimization accuracy: {problem.status}"
                    )
                    self.w_estimates.append(w_variable.value)
                else:
                    print(
                        f"Problem with the solution from cvxpy: {problem.status}"
                    )
        except cp.error.SolverError as e:
            if "The solver" in str(e) and "is not installed." in str(e):
                raise cp.error.SolverError(e)
            else:
                warnings.warn(f"Solver encountered a problem: {e}")
            return False
        else:
            return True

    def update_z(self):
<<<<<<< HEAD
=======
        """Computes z value by computing \gamma and z_{opt}

        updated \Sigma_y matrix
        \gamma_i = |w_i|/\sqrt{z_i},\qquad, i=1,\ldots,p
        \Gamma = diag[\gamma]
        \Sigma_y = \lambda I + A\Gamma A

        updated the z value
        z_{opt} = diag[A^\top \Sigma_y^{-1} A]

        Returns: z_{opt}
        """
>>>>>>> e6338171
        w_actual = self.w_estimates[-1]
        # update the underlying linear model
        self.linear_model.w = w_actual
        gamma = np.divide(abs(w_actual), np.sqrt(self.z.value.T)).T
        Gamma_diag = np.zeros((gamma.shape[0], gamma.shape[0]), float)
        np.fill_diagonal(Gamma_diag, gamma)
        Sigma_y = self.lambda_param * np.eye(
            self.linear_model.data_num
        ) + self.linear_model.dict_mtx @ Gamma_diag @ np.transpose(
            self.linear_model.dict_mtx
        )
<<<<<<< HEAD
        
        # Making use of different inversion algorithms
        # SVD --> sci.linalg.pinv2(x)
        # Cholesky --> np.linalg.inv(np.linalg.cholesky(X))
        # Using Least Squares --> sci.linalg.pinv(x)
        # Using Moore-Penrose --> np.linalg.pinv(x)
        self.z = np.diag(
=======

        self.z.value = np.diag(
>>>>>>> e6338171
            np.transpose(self.linear_model.dict_mtx)
            @ np.linalg.pinv(Sigma_y, hermitian=True)
            @ self.linear_model.dict_mtx
        )
        self.z_estimates.append(self.z.value)
        self.gamma_estimates.append(gamma)
        # print(f'state: {self.state_name} Sigma_y cond: {np.linalg.cond(np.linalg.pinv(Sigma_y, hermitian=True))} gamma: {np.divide(np.abs(w_actual),np.sqrt(self.z.value))}')

    def compute_model_structure(self, max_iter=10):
        # TODO transform this into a generator
<<<<<<< HEAD
        # TODO: stop loop upon convergence
        for _ in range(20):
            self.estimate_model_parameters()
            self.update_z()
=======
        for idx in range(max_iter):
            if self.estimate_model_parameters():
                # model parameters were successfully estimated
                self.update_z()
                self.compute_non_zero_idx()
            else:
                # the solver encountered an error, let's see if partial results are available
                if idx > 0:
                    warnings.warn(
                        f"The solver encountered errors, only partial results are available after {idx+1} iterations."
                    )
                else:
                    raise SBLError(
                        f"No SBL solution can be computed for {self.state_name}!"
                    )

    def compute_non_zero_idx(self):
        gamma = np.divide(
            np.abs(self.w_estimates[-1]), np.sqrt(self.z_estimates[-1])
        )
        tmp = np.nonzero(gamma > np.finfo(float).eps)
        self.non_zero_idx = tmp[0]
>>>>>>> e6338171

    def get_results(
        self, zero_th: float = None
    ) -> List[MultiVariableFunction]:
        zero_idx = list()
        if len(self.w_estimates) == 0:
<<<<<<< HEAD
            w_est = np.zeros((self.linear_model.parameter_num, 1))
        else:
            # Recover back parameters after dict normalization
            w_est = self.w_estimates[-1]/self.norm_vect
            if zero_th is not None:
                zero_idx = [
                    idx for idx, w in enumerate(w_est) if abs(w) <= zero_th
                ]
=======
            raise ValueError(
                "SBL object contains no results! Did you run compute_model_structure()?"
            )
>>>>>>> e6338171

        w_est = self.w_estimates[-1]
        # update the dictionary functions with the estimated weights
        for d_f, w in zip(self.dict_fcns, w_est):
            d_f.constant = w

        if zero_th is not None:
            zero_idx = [
                idx for idx, w in enumerate(w_est) if abs(w) <= zero_th
            ]

        if len(zero_idx) > 0:
            d_fcns = copy.deepcopy(self.dict_fcns)
            for idx in sorted(zero_idx, reverse=True):
                del d_fcns[idx]
            return d_fcns
        else:
            return self.dict_fcns


class BatchSBL(object):
    def __init__(
        self,
        dict_mtx: np.ndarray,
        data_vec: np.ndarray,
        lambda_param: List[float],
        dict_fcns: List[MultiVariableFunction],
        state_name: Union[str, List[str]],
        config: Dict,
        mode: str,
    ):
        self.batch_mode = mode
        self.SBL_problems = []
        self.valid_solutions = []
        if self.batch_mode == "state_batch":
            if len(data_vec) != len(state_name):
                raise ValueError("len(data_vec) must equal len(state_name)")

            for one_data_vec, one_state, one_lambda in zip(
                data_vec, state_name, lambda_param
            ):
                self.SBL_problems.append(
                    SBL(
                        dict_mtx=dict_mtx,
                        data_vec=one_data_vec,
                        lambda_param=one_lambda,
                        dict_fcns=dict_fcns,
                        state_name=one_state,
                        config=config,
                    )
                )

        elif self.batch_mode == "lambda_sweep":
            if not isinstance(state_name, str):
                raise TypeError(
                    f"state_name mustbe a string, we got {type(state_name)}"
                )

            for one_lambda in lambda_param:
                self.SBL_problems.append(
                    SBL(
                        dict_mtx=dict_mtx,
                        data_vec=data_vec,
                        lambda_param=one_lambda,
                        dict_fcns=dict_fcns,
                        state_name=state_name,
                        config=config,
                    )
                )
        else:
            raise ValueError(f"{mode} is not a supported batch mode!")

    def compute_model_structure(self, max_iter=10):
        for SBL_problem in self.SBL_problems:
            try:
                SBL_problem.compute_model_structure(max_iter=max_iter)
            except SBLError as e:
                warnings.warn(str(e))
                self.valid_solutions.append(False)
            else:
                self.valid_solutions.append(True)

    def get_results(self, zero_th):
        if self.batch_mode == "state_batch":
            ret_dict = {}
            for SBL_problem in self.SBL_problems:
                ret_dict.update(
                    {
                        SBL_problem.state_name: SBL_problem.get_results(
                            zero_th=zero_th
                        )
                    }
                )
            return ret_dict
        else:
            return [
                SBL_problem.get_results(zero_th=zero_th)
                for SBL_problem in self.SBL_problems
            ]<|MERGE_RESOLUTION|>--- conflicted
+++ resolved
@@ -20,18 +20,9 @@
         state_name: str = None,
         config: Dict = None,
     ):
-<<<<<<< HEAD
-        #L2-normalization D.Wipf et. al - Iterative reweighted l1 and l2 methods for finding sparse solutions
-        self.norm_vect = np.linalg.norm(dict_mtx, axis=0)
-        self.norm_dict = dict_mtx/self.norm_vect
-
-        self.linear_model = LinearModel(self.norm_dict, data_vec=data_vec)
-        self.z = np.ones((self.linear_model.parameter_num, 1))
-=======
         self.linear_model = LinearModel(dict_mtx, data_vec=data_vec)
         self.z = cp.Parameter(self.linear_model.parameter_num)
         self.z.value = np.ones(self.linear_model.parameter_num)
->>>>>>> e6338171
         self.w_estimates: List[float] = list()
         self.z_estimates: List[float] = list()
         self.gamma_estimates: List[float] = list()
@@ -96,13 +87,9 @@
         )
 
     def regularizer(self, w):
-<<<<<<< HEAD
-        return np.sqrt(self.z).T @ cp.atoms.elementwise.abs.abs(w)
-=======
         z_sqrt = np.sqrt(self.z.value)
         w_abs = cp.atoms.elementwise.abs.abs(w)
         return z_sqrt @ w_abs
->>>>>>> e6338171
 
     def objective_fn(self, w):
         return self.data_fit(w) + 2*self.lambda_param * self.regularizer(w)
@@ -125,14 +112,10 @@
             constraints=constraints,
         )
         try:
-<<<<<<< HEAD
-            problem.solve(solver=cp.SCS)
-=======
             problem.solve(**self.solver_keywords)
 
             if self.config["solver"]["show_time"]:
                 print("solve time:", problem.solver_stats.solve_time)
->>>>>>> e6338171
             if problem.status == cp.OPTIMAL:
                 self.w_estimates.append(w_variable.value)
             else:
@@ -155,8 +138,6 @@
             return True
 
     def update_z(self):
-<<<<<<< HEAD
-=======
         """Computes z value by computing \gamma and z_{opt}
 
         updated \Sigma_y matrix
@@ -169,7 +150,6 @@
 
         Returns: z_{opt}
         """
->>>>>>> e6338171
         w_actual = self.w_estimates[-1]
         # update the underlying linear model
         self.linear_model.w = w_actual
@@ -181,18 +161,8 @@
         ) + self.linear_model.dict_mtx @ Gamma_diag @ np.transpose(
             self.linear_model.dict_mtx
         )
-<<<<<<< HEAD
-        
-        # Making use of different inversion algorithms
-        # SVD --> sci.linalg.pinv2(x)
-        # Cholesky --> np.linalg.inv(np.linalg.cholesky(X))
-        # Using Least Squares --> sci.linalg.pinv(x)
-        # Using Moore-Penrose --> np.linalg.pinv(x)
-        self.z = np.diag(
-=======
 
         self.z.value = np.diag(
->>>>>>> e6338171
             np.transpose(self.linear_model.dict_mtx)
             @ np.linalg.pinv(Sigma_y, hermitian=True)
             @ self.linear_model.dict_mtx
@@ -203,12 +173,6 @@
 
     def compute_model_structure(self, max_iter=10):
         # TODO transform this into a generator
-<<<<<<< HEAD
-        # TODO: stop loop upon convergence
-        for _ in range(20):
-            self.estimate_model_parameters()
-            self.update_z()
-=======
         for idx in range(max_iter):
             if self.estimate_model_parameters():
                 # model parameters were successfully estimated
@@ -231,27 +195,15 @@
         )
         tmp = np.nonzero(gamma > np.finfo(float).eps)
         self.non_zero_idx = tmp[0]
->>>>>>> e6338171
 
     def get_results(
         self, zero_th: float = None
     ) -> List[MultiVariableFunction]:
         zero_idx = list()
         if len(self.w_estimates) == 0:
-<<<<<<< HEAD
-            w_est = np.zeros((self.linear_model.parameter_num, 1))
-        else:
-            # Recover back parameters after dict normalization
-            w_est = self.w_estimates[-1]/self.norm_vect
-            if zero_th is not None:
-                zero_idx = [
-                    idx for idx, w in enumerate(w_est) if abs(w) <= zero_th
-                ]
-=======
             raise ValueError(
                 "SBL object contains no results! Did you run compute_model_structure()?"
             )
->>>>>>> e6338171
 
         w_est = self.w_estimates[-1]
         # update the dictionary functions with the estimated weights
