import numpy as np
from sympy import *
from sympy.parsing.sympy_parser import parse_expr
from typing import List, Dict
from .util import MultiVariableFunction
from itertools import combinations_with_replacement
from sympy import latex


class DictionaryBuilder(object):
    def __init__(self, dict_fcns: List[str]):
        self.dict_fcns: List[MultiVariableFunction] = list()
        self.regressor_mtx = None
        for d_f in dict_fcns:
            self.add_dict_fcn(d_f)

    def add_dict_fcn(self, d_f):
        if "^" in d_f:
            d_f = d_f.replace("^", "**")
        sym_expr = parse_expr(s=d_f, evaluate=False)
        expr_variables = list(sym_expr.free_symbols)
        func = lambdify(args=expr_variables, expr=sym_expr, modules="numpy")
        dict_fcn = MultiVariableFunction(
            arguments=expr_variables,
            fcn_pointer=func,
            symbolic_expression=sym_expr,
        )
        self.dict_fcns.append(dict_fcn)

<<<<<<< HEAD
    def evaluate_dict(self, input_data: Dict):
        reg_mtx = [
            d_fcn.evaluate_function(measurement_data=input_data)
            for d_fcn in self.dict_fcns
        ]

        #Ensure constants are evaluated not as a single digit, but as a vector of the same length as the input data
        for i in range(len(reg_mtx)):
            if not isinstance(reg_mtx[i], np.ndarray):
                dict_val = input_data.values()
                value_iterator = iter(dict_val)
                first_value = next(value_iterator)
                reg_mtx[i] = reg_mtx[i]*np.ones_like(first_value)

        self.regression_mtx = np.transpose(np.vstack(reg_mtx))
=======
    def evaluate_dict(self, input_data: Dict) -> np.ndarray:
        """Evaluates the symbolic expressions stored in the dictionary with input data.
>>>>>>> e6338171

        The evaluated dictionary, referred to as regressor matrix attribute, is returned."""
        reg_mtx = []
        for idx, d_fcn in enumerate(self.dict_fcns):
            reg_mtx.append(
                d_fcn.evaluate_function(measurement_data=input_data)
            )
            # each dictionary function's weight gets a parameter name
            d_fcn.constant_name = f"w{idx+1}"
        self.regressor_mtx = np.transpose(np.vstack(reg_mtx))
        return self.regressor_mtx

    @classmethod
    def from_mak_generator(
        cls, number_of_states: int, max_order: int = 2, number_of_inputs=0
    ):
        """Build a dictionary with massaction kinetic terms.

        based on the number of states and the maximum order (or chemical complex size)
        this function generates all the possible polynomial terms.

        >>> db = DictionaryBuilder.from_mak_generator(number_of_states=2, max_order=2)
        >>> str(db)
        'x1*x1 | x1*x2 | x2*x2'

        >>> db = DictionaryBuilder.from_mak_generator(number_of_states=2, max_order=2, number_of_inputs=1)
        >>> str(db)
        'x1*x1 | x1*x2 | u1*x1 | x2*x2 | u1*x2 | u1*u1'

        Args:
            number_of_states: number of states the model has, e.g. two means (x_1,x_2)
            max_order: the maximum number of states in polynomial term, e.g. max_order is three means x_1*x_2^2,  in a two state system
            number_of_inputs: that are added to the dictionary function (as massaction kinetics terms)

        Returns: DictionaryBuilder object

        """
        if number_of_states < 1:
            raise ValueError("Model has to have at least non-state")

        if max_order < 1:
            raise ValueError("The max_order has to be at least one")

        if number_of_inputs < 0:
            raise ValueError("The number of inputs cannot be negative")

        states = []
        for s in range(1, number_of_states + 1):
            states.append(f"x{s}")
        if number_of_inputs != 0:
            for i in range(1, number_of_inputs + 1):
                states.append(f"u{i}")

        comb = combinations_with_replacement(states, max_order)

        mak_dictionary = []
        for c in comb:
            mak_dictionary.append("*".join(c))

        return cls(dict_fcns=mak_dictionary)

    @classmethod
    def from_positive_hill_generator(
        cls,
        state_variable,
        Km_range,
        cooperativity_range,
        proportional_species=None,
    ):
        """
        f(x_1,x_2) = x_2*x_1^n/(Km^n+x_1^n)
        Args:
            state_variable:
            Km_range:
            cooperativity_range:
            proportional_species:

        Returns:

        """
        term_list = []
        for Km in Km_range:
            for n in cooperativity_range:
                term_list.append(
                    f"{proportional_species+'*' if proportional_species else ''}{state_variable}^{n}/({Km}^{n} + {state_variable}^{n})"
                )

        return cls(dict_fcns=term_list)

    @classmethod
    def from_negative_hill_generator(
        cls,
        state_variable,
        Km_range,
        cooperativity_range,
        proportional_species=None,
    ):
        term_list = []
        for Km in Km_range:
            for n in cooperativity_range:
                term_list.append(
                    f"{proportional_species if proportional_species else '1'}/({Km}^{n} + {state_variable}^{n})"
                )

        return cls(dict_fcns=term_list)

    @classmethod
    def from_dict_fcns(cls, dict_fcn):
        # TODO change the __init__ to accept MultiVariableFunction as a dictionary
        instance = cls(dict_fcns=[])
        instance.dict_fcns = dict_fcn
        return instance

    def __str__(self):
        """Returns the string representation of dictionary functions"""

        return " | ".join([str(df) for df in self.dict_fcns])

    def print_dictionary(self, latex_format=False):
        ss = []
        line_width = 10
        max_width = max(
            [len(str(df.symbolic_expression)) for df in self.dict_fcns]
        )
        s = []
        s2 = []
        if latex_format:
            sep = " & "
            new_line = "\\\ "
            columns = "|c" * line_width + "|"
            preamble = (
                "\\begin{center}\\begin{tabular}{ %s } \\hline\n" % columns
            )
            postamble = "\n \\end{tabular}\\end{center}"
        else:
            sep = " | "
            new_line = "\n"
            preamble = ""
            postamble = ""
        for idx, df in enumerate(self.dict_fcns):
            s.append(f"{df.constant_name:<{max_width}}")
            s2.append(f"${str(latex(df.symbolic_expression)):<{max_width}}$")
            if (idx + 1) % line_width == 0:
                ss.append(s)
                ss.append(s2)
                s = []
                s2 = []
        else:
            ss.append(s)
            ss.append(s2)

        print(preamble)
        for idx, row in enumerate(ss):
            if (idx + 1) % 2 == 0:
                hline = "\hline"
            else:
                hline = ""
            print(sep.join(row) + new_line + hline)
        print(postamble)

    def __add__(self, other):
        """Adds to DictionaryBuilder instances together"""
        if len(self.dict_fcns) == 0 or len(other.dict_fcns) == 0:
            raise ValueError("Dictionary cannot be empty!")
        # TODO ZAT: change it to chain or extend
        return DictionaryBuilder.from_dict_fcns(
            self.dict_fcns + other.dict_fcns
        )

    def __len__(self):
        return len(self.dict_fcns)<|MERGE_RESOLUTION|>--- conflicted
+++ resolved
@@ -27,7 +27,6 @@
         )
         self.dict_fcns.append(dict_fcn)
 
-<<<<<<< HEAD
     def evaluate_dict(self, input_data: Dict):
         reg_mtx = [
             d_fcn.evaluate_function(measurement_data=input_data)
@@ -43,10 +42,6 @@
                 reg_mtx[i] = reg_mtx[i]*np.ones_like(first_value)
 
         self.regression_mtx = np.transpose(np.vstack(reg_mtx))
-=======
-    def evaluate_dict(self, input_data: Dict) -> np.ndarray:
-        """Evaluates the symbolic expressions stored in the dictionary with input data.
->>>>>>> e6338171
 
         The evaluated dictionary, referred to as regressor matrix attribute, is returned."""
         reg_mtx = []
