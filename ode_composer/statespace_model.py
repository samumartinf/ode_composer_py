from sympy import *
from sympy.parsing.sympy_parser import parse_expr
from typing import List, Dict
from .util import MultiVariableFunction
<<<<<<< HEAD


class StateSpaceModel(object):
    def __init__(self, states, parameters):
        self.state_vector: Dict[str, List[MultiVariableFunction]] = dict()
=======
from sympy.parsing.sympy_parser import parse_expr
from sympy import Matrix
from .signal_preprocessor import SignalPreprocessor
import copy
import re


class StateSpaceModel(object):
    def __init__(
        self,
        states: Dict[str, Dict[str, str]],
        parameters: Dict[str, float],
        inputs: List[str] = None,
    ):
        """

        Args:
            states:
            parameters:
        """
        self.state_vector: Dict[str, List[MultiVariableFunction]] = dict()
        self.inputs = inputs
        # TODO add handling for parameter dict merging
>>>>>>> e6338171
        self.parameters: Dict[str, float] = parameters
        if states is not None:
            self.add_state_equation(states, parameters)

    @classmethod
    def from_string(cls, states: Dict[str, str], parameters: Dict[str, float]):
        d = list()
        for rhs in states.values():
            d.append({rhs: 1})
        states_dict = dict(zip(states.keys(), d))
        return cls(states=states_dict, parameters=parameters)

    @classmethod
    def from_sbl(cls, states_dict, parameters, inputs=None):
        ss_object = cls(states=None, parameters=parameters, inputs=inputs)
        ss_object.state_vector = states_dict
        return ss_object

    def __repr__(self):
        # TODO replace str.join()
        ss = ""
        for state_name, rhs in self.state_vector.items():
            eq_str = ""
            diff_str = f"d{state_name}/dt = "
            for rr in rhs:
<<<<<<< HEAD
                eq_str += f"+{float(rr.constant):.2f}*{rr.symbolic_expression}"

            if eq_str: #Check for text in the string, if no text is found parsing is not necessary to simplify
                eq_str = str(simplify(eq_str))
            ss += diff_str + eq_str + "\n"
        return ss

    def _build_righthand_side(self, rhs_fcn, parameters, weight):
        if "^" in rhs_fcn:
            rhs_fcn = rhs_fcn.replace("^", "**")
        sym_expr = parse_expr(s=rhs_fcn, evaluate=False, local_dict=parameters)
        expr_variables = list(sym_expr.free_symbols)
        func = lambdify(args=expr_variables, expr=sym_expr, modules="numpy")
        return MultiVariableFunction(
            arguments=expr_variables,
            fcn_pointer=func,
            symbolic_expression=sym_expr,
            constant=weight,
        )

    def add_state_equation(self, states, parameters):
=======
                ss += f"{float(rr.constant):+.2e}*{rr.symbolic_expression}"
            ss += "\n"
        return ss

    def __len__(self) -> int:
        """The length of the state space model is the number of right hand side terms."""
        return sum([len(rhs) for rhs in self.state_vector.values()])

    def to_latex(self, filename=None, parameter_table=False):
        ss = "\\begin{eqnarray}"
        for state_name, rhs in self.state_vector.items():
            m = re.search("([a-z]+)([1-9]+)", state_name)
            ss += "\\frac{d%s_{%s}}{dt} &=& " % (m[1], m[2])
            param_dict = self.get_parameters_for_state(state_name=state_name)
            for rr, p_name in zip(rhs, param_dict.keys()):
                if parameter_table:
                    m = re.search("([a-z]+)([1-9]+),([1-9]+)", p_name)
                    p_value = f"+{m[1]}_{{{m[2]},{m[3]}}}"
                else:
                    p_value = f"\\num{{{float(rr.constant):+.2e}}}"
                ss += f"{p_value}{latex(rr.symbolic_expression)}"
            ss += "\\\ "
        ss += "\n \\end{eqnarray}"

        if parameter_table:
            ss += self.get_parameter_table(latex_format=True)

        if filename:
            with open(filename, "w") as f:
                f.writelines(ss)

        return ss

    def get_parameter_table(self, latex_format=False):
        # determine the width of the table
        max_terms = max([len(v) for v in self.state_vector.values()])
        # variable for the return string
        ss = ""
        if latex_format:
            sep = " & "
            new_line = "\\\ "
            columns = "|c" * max_terms + "|"
            preamble = (
                "\\begin{center}\\begin{tabular}{ %s } \\hline\n" % columns
            )
            postamble = "\n \\end{tabular}\\end{center}"
        else:
            sep = " | "
            new_line = "\n"
            preamble = ""
            postamble = ""

        ss += preamble
        for state_name in self.state_vector.keys():
            p_dict = self.get_parameters_for_state(
                state_name=state_name, latex_format=latex_format
            )
            max_width = 9  # using +.2e format that results 9 chars
            if latex_format:
                extra_columns = max_terms - len(p_dict)
                columns = " & " * extra_columns
            else:
                columns = ""
            ss += (
                sep.join([f"{p:<{max_width}}" for p in list(p_dict.keys())])
                + columns
                + new_line
            )
            ss += (
                sep.join([f"{v:+.2e}" for v in list(p_dict.values())])
                + columns
                + new_line
            )
            if latex_format:
                ss += "\\hline "
        ss += postamble
        return ss

    def get_parameters_for_state(self, state_name, latex_format=False):
        if state_name not in self.state_vector.keys():
            raise KeyError(f"Invalid state name: {state_name}")
        rhs = self.state_vector[state_name]
        state_num = list(self.state_vector.keys()).index(state_name) + 1
        param_dict = dict()
        for rr in rhs:
            m = re.search("([a-z]+)([1-9]+)", rr.constant_name)
            if latex_format:
                p_str = f"${m[1]}_{{{state_num},{m[2]}}}$"
            else:
                p_str = f"{m[1]}{state_num},{m[2]}"
            param_dict.update({p_str: rr.constant})
        return param_dict

    def add_state_equation(
        self, states: Dict[str, Dict[str, str]], parameters: Dict[str, float]
    ):
>>>>>>> e6338171
        for state_var, rhs_fcns in states.items():
            func_list = list()
            for rhs_fcn, weight in rhs_fcns.items():
                weight_numeric = parse_expr(
                    s=str(weight), evaluate=True, local_dict=parameters
                )
                multi_var_fcn = self._build_righthand_side(
                    rhs_fcn=rhs_fcn,
                    parameters=self.parameters,
                    weight=weight_numeric,
                )
                func_list.append(multi_var_fcn)
            self.state_vector[state_var] = func_list

    def get_rhs(self, t, y, states, inputs=None):
        ret = list()
        if len(y) != len(states):
            raise ValueError(
                f"#states:{len(states)} must be equal to {len(y)}"
            )

        state_map = dict(zip(states, y))
        if inputs:
            # inputs are continuous functions
            processed_inputs = copy.deepcopy(inputs)
            if all(
                isinstance(u, SignalPreprocessor)
                for u in processed_inputs.values()
            ):
                for key, u in processed_inputs.items():
                    processed_inputs[key] = u.interpolate(t)
            else:
                raise NotImplementedError(
                    "only interpolated input is implemented"
                )

            state_map.update(processed_inputs)
        for state, func_dict in self.state_vector.items():
            rhs_value = 0.0
            for multi_var_fcn in func_dict:
                rhs_value += (
                    multi_var_fcn.constant
                    * multi_var_fcn.evaluate_function(state_map)
                )
            ret.append(rhs_value)
        return ret

    def compute_jacobian(self):
        # sympy does not work with chain
        state_names = list(self.state_vector.keys())
        if len(state_names) == 0:
            raise ValueError(
                "At least one state is required for Jacobian computation"
            )
        full_rhs = []
        for state, rhs in self.state_vector.items():
            full_rhs.append(
                Add(
                    *[
                        c_rhs.constant * c_rhs.symbolic_expression
                        for c_rhs in rhs
                    ]
                )
            )
        X = Matrix(full_rhs)
        jacobian_mtx = X.jacobian(state_names)
        if self.inputs:
            merged = state_names + self.inputs
        else:
            merged = state_names
        self.jacobian_mtx = lambdify(
            args=merged, expr=jacobian_mtx, modules="numpy"
        )

    def get_jacobian(self, t, y, states, inputs=None):
        if len(y) != len(states):
            raise ValueError(
                f"#states:{len(states)} must be equal to {len(y)}"
            )
            # TODO Check that states are valid, but it must be fast!
        state_map = dict(zip(states, y))
        if inputs:
            # inputs are continuous functions
            processed_inputs = copy.deepcopy(inputs)
            if all(
                isinstance(u, SignalPreprocessor)
                for u in processed_inputs.values()
            ):
                for key, u in processed_inputs.items():
                    processed_inputs[key] = u.interpolate(t)
            else:
                raise NotImplementedError(
                    "only interpolated input is implemented"
                )

            state_map.update(processed_inputs)

        return self.jacobian_mtx(*state_map.values())<|MERGE_RESOLUTION|>--- conflicted
+++ resolved
@@ -2,13 +2,6 @@
 from sympy.parsing.sympy_parser import parse_expr
 from typing import List, Dict
 from .util import MultiVariableFunction
-<<<<<<< HEAD
-
-
-class StateSpaceModel(object):
-    def __init__(self, states, parameters):
-        self.state_vector: Dict[str, List[MultiVariableFunction]] = dict()
-=======
 from sympy.parsing.sympy_parser import parse_expr
 from sympy import Matrix
 from .signal_preprocessor import SignalPreprocessor
@@ -32,7 +25,6 @@
         self.state_vector: Dict[str, List[MultiVariableFunction]] = dict()
         self.inputs = inputs
         # TODO add handling for parameter dict merging
->>>>>>> e6338171
         self.parameters: Dict[str, float] = parameters
         if states is not None:
             self.add_state_equation(states, parameters)
@@ -58,29 +50,6 @@
             eq_str = ""
             diff_str = f"d{state_name}/dt = "
             for rr in rhs:
-<<<<<<< HEAD
-                eq_str += f"+{float(rr.constant):.2f}*{rr.symbolic_expression}"
-
-            if eq_str: #Check for text in the string, if no text is found parsing is not necessary to simplify
-                eq_str = str(simplify(eq_str))
-            ss += diff_str + eq_str + "\n"
-        return ss
-
-    def _build_righthand_side(self, rhs_fcn, parameters, weight):
-        if "^" in rhs_fcn:
-            rhs_fcn = rhs_fcn.replace("^", "**")
-        sym_expr = parse_expr(s=rhs_fcn, evaluate=False, local_dict=parameters)
-        expr_variables = list(sym_expr.free_symbols)
-        func = lambdify(args=expr_variables, expr=sym_expr, modules="numpy")
-        return MultiVariableFunction(
-            arguments=expr_variables,
-            fcn_pointer=func,
-            symbolic_expression=sym_expr,
-            constant=weight,
-        )
-
-    def add_state_equation(self, states, parameters):
-=======
                 ss += f"{float(rr.constant):+.2e}*{rr.symbolic_expression}"
             ss += "\n"
         return ss
@@ -177,7 +146,6 @@
     def add_state_equation(
         self, states: Dict[str, Dict[str, str]], parameters: Dict[str, float]
     ):
->>>>>>> e6338171
         for state_var, rhs_fcns in states.items():
             func_list = list()
             for rhs_fcn, weight in rhs_fcns.items():
